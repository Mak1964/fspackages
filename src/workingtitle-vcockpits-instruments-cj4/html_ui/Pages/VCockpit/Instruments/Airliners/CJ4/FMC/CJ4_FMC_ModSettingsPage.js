--- conflicted
+++ resolved
@@ -1,107 +1,99 @@
-let ModSettingsPage1Instance = undefined;
-
-class CJ4_FMC_ModSettingsPageOne {
-    constructor(fmc) {
-        this._fmc = fmc;
-        
-        this._pilotDefault = "--------";
-        this._pilotId = WTDataStore.get('simbriefPilotId', this._pilotDefault);
-
-<<<<<<< HEAD
-        let potValue = SimVar.SetSimVarValue("K:LIGHT_POTENTIOMETER_28_SET", "number");
-        if (potValue == 100) {
-            this._lightMode = CJ4_FMC_ModSettingsPage.LIGHT_MODE.ON;
-        }
-        else if (potValue == 5) {
-=======
-        let potValue = SimVar.GetSimVarValue("LIGHT POTENTIOMETER:28", "number");
-        if (potValue == 1) {
-            this._lightMode = CJ4_FMC_ModSettingsPage.LIGHT_MODE.ON;
-        }
-        else if (potValue == 0.05) {
->>>>>>> 63e13d7b
-            this._lightMode = CJ4_FMC_ModSettingsPage.LIGHT_MODE.DIM;
-        }
-        else {
-            this._lightMode = CJ4_FMC_ModSettingsPage.LIGHT_MODE.OFF;
-        }
-    }
-
-    get lightMode() { return this._lightMode; }
-    set lightMode(value) {
-        if (value == 3) value = 0;
-        this._lightMode = value;
-
-        // set simvar
-        let potValue = 100;
-        if (value == CJ4_FMC_ModSettingsPage.LIGHT_MODE.OFF) potValue = 0;
-        else if (value == CJ4_FMC_ModSettingsPage.LIGHT_MODE.DIM) potValue = 5;
-
-        SimVar.SetSimVarValue("K:LIGHT_POTENTIOMETER_28_SET", "number", potValue);
-
-        this.invalidate();
-    }
-
-    get pilotId() { return this._pilotId; }
-    set pilotId(value) {
-        this._pilotId = value;
-
-        // set datastore
-        WTDataStore.set('simbriefPilotId', value);
-
-        this.invalidate();
-    }
-
-    render() {
-        let lightSwitch = this._fmc._templateRenderer.renderSwitch(["OFF", "DIM", "ON"], this.lightMode);
-        let pilotIdDisplay = (this.pilotId !== this._pilotDefault) ? this.pilotId + "[green]" : this._pilotDefault;
-
-        this._fmc._templateRenderer.setTemplateRaw([
-            ["", "1/1[blue] ", "WT MOD SETTINGS[yellow]"],
-            [" CABIN LIGHTS[blue]"],
-            [lightSwitch],
-            [" SIMBRIEF PILOT ID[blue]"],
-            [pilotIdDisplay, ""],
-            [""],
-            ["", ""],
-            [""],
-            ["", ""],
-            [""],
-            ["", ""],
-            [""],
-            ["< BACK", ""]
-        ]);
-    }
-
-    bindEvents() {
-        this._fmc.onLeftInput[0] = () => { this.lightMode = this.lightMode + 1; };
-        this._fmc.onLeftInput[1] = () => {
-            let idValue = this._fmc.inOut;
-            this.pilotId = idValue == "CLR" ? "" : idValue;
-            this._fmc.clearUserInput();
-        };
-        this._fmc.onLeftInput[5] = () => { CJ4_FMC_InitRefIndexPage.ShowPage2(this._fmc); };
-    }
-
-    invalidate() {
-        this._fmc.clearDisplay();
-        this.render();
-        this.bindEvents();
-    }
-}
-
-class CJ4_FMC_ModSettingsPage {
-    static ShowPage1(fmc) {
-        fmc.clearDisplay();
-
-        // create page instance and init 
-        ModSettingsPage1Instance = new CJ4_FMC_ModSettingsPageOne(fmc);
-        ModSettingsPage1Instance.invalidate();
-    }
-}
-
-CJ4_FMC_ModSettingsPage.LIGHT_MODE = {
-    OFF: 0,
-    DIM: 1,
-    ON: 2,
+let ModSettingsPage1Instance = undefined;
+
+class CJ4_FMC_ModSettingsPageOne {
+    constructor(fmc) {
+        this._fmc = fmc;
+        
+        this._pilotDefault = "--------";
+        this._pilotId = WTDataStore.get('simbriefPilotId', this._pilotDefault);
+
+        let potValue = SimVar.GetSimVarValue("LIGHT POTENTIOMETER:28", "number");
+        if (potValue == 1) {
+            this._lightMode = CJ4_FMC_ModSettingsPage.LIGHT_MODE.ON;
+        }
+        else if (potValue == 0.05) {
+            this._lightMode = CJ4_FMC_ModSettingsPage.LIGHT_MODE.DIM;
+        }
+        else {
+            this._lightMode = CJ4_FMC_ModSettingsPage.LIGHT_MODE.OFF;
+        }
+    }
+
+    get lightMode() { return this._lightMode; }
+    set lightMode(value) {
+        if (value == 3) value = 0;
+        this._lightMode = value;
+
+        // set simvar
+        let potValue = 100;
+        if (value == CJ4_FMC_ModSettingsPage.LIGHT_MODE.OFF) potValue = 0;
+        else if (value == CJ4_FMC_ModSettingsPage.LIGHT_MODE.DIM) potValue = 5;
+
+        SimVar.SetSimVarValue("K:LIGHT_POTENTIOMETER_28_SET", "number", potValue);
+
+        this.invalidate();
+    }
+
+    get pilotId() { return this._pilotId; }
+    set pilotId(value) {
+        this._pilotId = value;
+
+        // set datastore
+        WTDataStore.set('simbriefPilotId', value);
+
+        this.invalidate();
+    }
+
+    render() {
+        let lightSwitch = this._fmc._templateRenderer.renderSwitch(["OFF", "DIM", "ON"], this.lightMode);
+        let pilotIdDisplay = (this.pilotId !== this._pilotDefault) ? this.pilotId + "[green]" : this._pilotDefault;
+
+        this._fmc._templateRenderer.setTemplateRaw([
+            ["", "1/1[blue] ", "WT MOD SETTINGS[yellow]"],
+            [" CABIN LIGHTS[blue]"],
+            [lightSwitch],
+            [" SIMBRIEF PILOT ID[blue]"],
+            [pilotIdDisplay, ""],
+            [""],
+            ["", ""],
+            [""],
+            ["", ""],
+            [""],
+            ["", ""],
+            [""],
+            ["< BACK", ""]
+        ]);
+    }
+
+    bindEvents() {
+        this._fmc.onLeftInput[0] = () => { this.lightMode = this.lightMode + 1; };
+        this._fmc.onLeftInput[1] = () => {
+            let idValue = this._fmc.inOut;
+            this.pilotId = idValue == "CLR" ? "" : idValue;
+            this._fmc.clearUserInput();
+        };
+        this._fmc.onLeftInput[5] = () => { CJ4_FMC_InitRefIndexPage.ShowPage2(this._fmc); };
+    }
+
+    invalidate() {
+        this._fmc.clearDisplay();
+        this.render();
+        this.bindEvents();
+    }
+}
+
+class CJ4_FMC_ModSettingsPage {
+    static ShowPage1(fmc) {
+        fmc.clearDisplay();
+
+        // create page instance and init 
+        ModSettingsPage1Instance = new CJ4_FMC_ModSettingsPageOne(fmc);
+        ModSettingsPage1Instance.invalidate();
+    }
+}
+
+CJ4_FMC_ModSettingsPage.LIGHT_MODE = {
+    OFF: 0,
+    DIM: 1,
+    ON: 2,
 };