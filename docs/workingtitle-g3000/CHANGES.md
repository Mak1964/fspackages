# Changelog

<<<<<<< HEAD
=======
### v0.2.1
**Fixes**
- \[Compatibility\] Fixed issue that caused gigantic obstacle icons to be displayed on the G1000 navigational map if the WT G1000 mod is concurrently installed.
- \[Compatibility\] Fixed issue that caused INT waypoint and some airport symbols to not be displayed correctly on the G1000 if the WT G1000 is concurrently installed.
- \[PFD\] You are now able to select PFD wind options while on the ground. The display will still read NO WIND DATA if enabled, but the system will remember your setting and use the right display format when in the air.
- \[NavMap\] Performance optimizations for the range ring/compass and fuel ring overlays.

>>>>>>> 63e13d7b
### v0.2.0
**Fixes**
- \[Compatibility\] Fixed issue that would cause the G1000 MFD screen to freeze when entering WPT page if the WT G1000 mod (v0.3.1) is also installed.
- \[Compatibility\] Disabled new functionality for the Longitude to avoid locking users into settings they could not control in-game. The mod now only applies cosmetic changes to the Longitude, including:
  - Updated terrain colors.
  - Updated formatting of symbols and text labels on the navigational map.
- \[NavMap\] Fixed issue where turning weather on would change map zoom.

### v0.2.0-pre2
**Fixes**
- \[Compatibility\] Fixed issue where installing both this mod and the WorkingTitle G1000 mod would cause G1000 screens to freeze.

### v0.2.0-pre1
**New Features**
- \[MISC\] Certain G3000 settings will now be automatically saved and reloaded between flights. This includes nearly all map settings as well as SVT toggle and Baro Units.
- \[PFD\] Added ability to toggle Synthetic Vision Technology (SVT) on/off.
  - To change this setting, use the PFD softkey menu to navigate to PFD Map Settings -> Attitude Overlays, then press Synthetic Terrain to toggle on/off.
- \[PFD\] Added ability to switch the altimeter barometric units between inHg and hPa.
  - To change this setting, use the PFD softkey menu to navigate to PFD Map Settings -> PFD Settings -> Other PFD Settings -> Altitude Units, then press either IN or HPA.
- \[NavMap\] Added range compass and range ring overlays.
  - The range compass overlay is shown in TRK/HDG up modes and displays magnetic bearings in an 120-degree arc in front of the plane. The on-map distance from the plane to the range compass arc is displayed near the left end of the arc.
  - The range ring overlay is shown in NORTH UP mode. The on-map distance from the plane to the ring is displayed in the top-left quadrant of the ring.
- \[NavMap\] Added the following overlays:
  - Track vector overlay. This will show the predicted track of the plane for 30-second to 20-minute lookahead times. Note that for lookahead times greater than 60 seconds, the track vector is always a straight line even if the plane is turning.
  - Fuel range ring. The inner, dotted ring shows estimated distance to reserve fuel. Time to reserve fuel is displayed at the 12 o'clock position on the inner ring. The outer, solid ring shows estimated total endurance distance. If only reserve fuel is left, the inner ring is not shown and the outer ring will change from green to yellow. Reserve fuel time defaults to 45 min but can be manually set as well.
  - Altitude intercept arc. This will show the approximate distance to reach the target altitude if one is set in the PFD. The arc will only display when the plane is actually ascending or descending toward the target altitude.
  - To toggle these overlays on/off and change associated settings, navigate to MFD Home -> Map Settings -> "Other" tab or PFD Home -> PFD Map Settings -> "Other" tab.
- \[NavMap\] Added ability to show cities backed by a worldwide city database from simplemaps. Cities are represented by a gray circle symbol on the map. The map differentiates between three different city sizes (Large = pop > 500K, Medium = pop > 50K, Small = pop < 50K) and will adjust sizes of symbols accordingly.
  - To toggle display of city symbols or change max range settings, navigate to MFD Home -> Map Settings -> "Land" tab or PFD Home -> PFD Map Settings -> "Land" tab.
- \[NavMap\] Added ability to toggle terrain display between Off, Absolute, and Relative.
  - Off will show water as blue and all land as black.
  - Absolute will color terrain according to elevation above MSL (the default behavior in vanilla).
  - Relative will color terrain according to vertical distance from the plane's current altitude.
    - Black: >2000 ft below plane.
    - Green: 1000-2000 ft below plane.
    - Yellow: 500-1000 ft below plane.
    - Red: <500 ft below plane.
  - To change this setting, navigate to MFD Home -> Map Settings -> "Sensor" tab or PFD Home -> PFD Map Settings -> "Sensor" tab. Alternatively, for the PFD Inset Map only, use the PFD softkey menu to navigate to PFD Map Settings, then press Terrain to cycle through the different modes.
- \[NavMap\] Added ability to toggle display and set maximum range for INT waypoint symbols.
- \[NavMap\] Added ability to toggle the wind overlay on the main navigational map on/off.
  - To change this setting, navigate to MFD Home -> Map Settings -> "Other" tab.
- \[NavMap\] Added the Auto-North Up ("North Up Above") setting, which automatically switches map orientation to NORTH UP mode when map range exceeds a certain user-configurable value.
  - To turn this feature on/off or change the range at which Auto-North Up activates, navigate to MFD Home -> Map Settings -> "Other" tab or PFD Home -> PFD Map Settings -> "Other" tab.

**Changed Features**
- \[NavMap\] Changed zoom levels to those used by the real G3000.
- \[NavMap\] Adjusted zoom behavior so that the nominal (displayed) range is always equal to half the distance between the plane icon and the top of the map. In HDG/TRK UP modes, the range compass marks the nominal range from the plane. In NORTH UP mode, the range circle does the same.
- \[NavMap\] Modified terrain colors to better match those used by the real G3000.
- \[NavMap\] Changed the formatting of the wind overlay on the main navigational map to better match the real G3000. The overlay will now hide the arrow if wind speed is less than 1 kt and will display NO WIND DATA when the plane is on the ground.
- \[NavMap\] Removed the black backgrounds behind text labels shown on the map.
- \[NavMap\] Tweaked the sizes of some symbols and fonts.
  - Decreased size of airplane symbols.
  - Decreased size of symbols for non-towered airports and INT waypoint symbols.
  - Decreased font size for all airport labels except for Class I airports.

**Fixes**
- \[NavMap\] Scroll mode is no longer broken in HDG/TRK up modes.

### v0.1.0
**New Features**
- \[MISC\] Added the ability to adjust backlighting via the G3000 touchscreen menu.
  - The menu adjustment will affect all G3000 screens (PFD, MFD, touchscreen) as well as backlighting of the PFD bezel keys (softkeys), and touchscreen knobs and bezel keys.
  - To change this setting, navigate to MFD Home -> Aircraft Systems -> Lighting Config. Use the slider or Inc/Dec buttons to adjust the backlight.
- \[MISC\] Changed the default look of buttons on the touchscreen displays.
- \[PFD\] PFD softkeys with disabled functionality are now displayed as grayed-out.
- \[PFD\] Added the ability to toggle PFD inset map on/off.
  - To change this setting, use the PFD softkey menu to navigate to PFD Map Settings -> Map Layout, then select Map Off or Inset Map.
  - When the PFD inset map is disabled, associated softkeys will be automatically disabled until the map is turned back on.
- \[PFD\] Added ability to enable NEXRAD weather overlay for PFD inset map.
  - To change this setting, use the PFD softkey menu to navigate to PFD Map Settings, then select WX Overlay. When the weather overlay is enabled, the softkey will display "NEXRAD".
- \[MFD\] The wind display in the main navigational map will no longer show a bearing (arrow) if wind speed is less than 1 kt. The display will also now show NO WIND DATA if the aircraft is not moving.
- \[NavMap\] Increased maximum range of the navigational map to 1000 NM.
- \[NavMap\] Added the ability to change navigational map orientation to either Heading Up (the new default), Track Up, or North Up.
  - When Heading Up or Track Up is selected, the map will center itself slightly ahead of the aircraft along the current heading/track in order to increase the visible range of the map ahead of the aircraft.
  - To change this setting for the main navigational map, navigate to MFD Home -> Map Settings -> Map Orientation.
  - To change this setting for the PFD inset map, navigate to PFD Home -> PFD Map Settings -> Map Orientation.
- \[NavMap\] Added the ability to choose between four declutter (detail) settings for the navigational map.
  - The available declutter levels are: **None**: All map elements visible, **DCLTR 1**: Roads and cities decluttered, **DCLTR 2**: DCLTR 1 plus airways, airspaces, and navaids decluttered, **Least**: Everything decluttered except flight plan waypoints.
  - To change this setting for the main navigational map, navigate to MFD Home -> Map Settings -> Map Detail.
  - To change this setting for the PFD inset map, navigate to PFD Home -> PFD Map Settings -> Map Detail, _or_ use the PFD softkey menu to navigate to PFD Map Settings, then select Detail.
- \[NavMap\] Added the ability to sync map settings across the main navigational map and the PFD inset maps.
  - Currently it is not possible to independently configure the two PFD inset maps, so the only available sync option is "All". Also, the map settings will automatically sync based on the Map Setting menu from which the syncing was enabled: if enabled through the PFD Map Settings menu, all maps will sync to the PFD inset map; if enabled through the MFD Map Settings menu, all maps will sync to the main navigational map. Functionality may be brought closer to the real G3000 in a future update.
  - To change this setting, navigate to MFD Home -> Map Settings -> Map Sync or PFD Home -> PFD Map Settings -> Map Sync.
- \[NavMap\] Added the ability to set the maximum range at which individual categories of symbols will display on the navigational map and the ability to toggle them off/on entirely. This gives finer control of what is displayed on the map than what DCLTR offers.
  - Currently, toggles and range settings are available for the following symbols: Airspaces (currently only one master setting for all airspaces), Airports (Small, Medium, and Large), VORs, NDBs, and Roads (Highway, Trunk, and Local).
  - To change this setting for the main navigational map, navigate to MFD Home -> Map Settings, then use the tabbed settings on the right side of the screen.
  - To change this setting for the main navigational map, navigate to PFD Home -> PFD Map Settings, then use the tabbed settings on the right side of the screen.
- \[NAV/COM\] The Audio/Radio menu will now display station identifiers in the upper right-hand corner of the frequency box (the right-most column) for NAV1 and NAV2 when they are receiving a valid signal on the active frequency.

**Fixes**
- \[PFD\] Modified PFD softkey menus to be more accurate to the real G3000.
- \[MFD\] The wind display in the main navigational map now shows the correct wind direction instead of being offset by 180 degrees.
- \[MFD\] The navigational data bar will now display distance to the nearest 0.1 NM instead of 1 NM for distances less than 100 NM.
- \[NavMap\] Adjusted formatting and location of the navigational map orientation and range displays to match the real G3000.
- \[NavMap\] Improved drawing of road and airspace graphics in the navigational map. These should update much more smoothly as the map pans/rotates.<|MERGE_RESOLUTION|>--- conflicted
+++ resolved
@@ -1,7 +1,5 @@
 # Changelog
 
-<<<<<<< HEAD
-=======
 ### v0.2.1
 **Fixes**
 - \[Compatibility\] Fixed issue that caused gigantic obstacle icons to be displayed on the G1000 navigational map if the WT G1000 mod is concurrently installed.
@@ -9,7 +7,6 @@
 - \[PFD\] You are now able to select PFD wind options while on the ground. The display will still read NO WIND DATA if enabled, but the system will remember your setting and use the right display format when in the air.
 - \[NavMap\] Performance optimizations for the range ring/compass and fuel ring overlays.
 
->>>>>>> 63e13d7b
 ### v0.2.0
 **Fixes**
 - \[Compatibility\] Fixed issue that would cause the G1000 MFD screen to freeze when entering WPT page if the WT G1000 mod (v0.3.1) is also installed.
